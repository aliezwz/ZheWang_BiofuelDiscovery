--- conflicted
+++ resolved
@@ -17,13 +17,7 @@
 from rdkit.Chem import Draw
 
 from deepchem.feat.molecule_featurizers.molgan_featurizer import GraphMatrix
-<<<<<<< HEAD
-=======
 
-import torch
-print(torch.__version__)
-
->>>>>>> fdbb12f9
 # Timing function
 def print_time(start, end, task_name):
     print(f"{task_name} took {end - start:.2f} seconds")
@@ -81,11 +75,8 @@
             yield {gan.data_inputs[0]: adjacency_tensor, gan.data_inputs[1]: node_tensor}
 
 # Train GAN
-<<<<<<< HEAD
 gan.fit_gan(iterbatches(25), generator_steps=0.2, checkpoint_interval=5000)
-=======
-gan.fit_gan(iterbatches(25), generator_steps=0.5, checkpoint_interval=5000)
->>>>>>> fdbb12f9
+print_time(start_time, end_time, "Training GAN")
 
 # Generate data
 start_time = time.time()
